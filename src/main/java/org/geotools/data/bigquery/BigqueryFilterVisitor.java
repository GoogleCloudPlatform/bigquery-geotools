/*
 * Copyright 2022 Google LLC
 *
 * Licensed under the Apache License, Version 2.0 (the "License");
 * you may not use this file except in compliance with the License.
 * You may obtain a copy of the License at
 *
 *      http://www.apache.org/licenses/LICENSE-2.0
 *
 * Unless required by applicable law or agreed to in writing, software
 * distributed under the License is distributed on an "AS IS" BASIS,
 * WITHOUT WARRANTIES OR CONDITIONS OF ANY KIND, either express or implied.
 * See the License for the specific language governing permissions and
 * limitations under the License.
 */

package org.geotools.data.bigquery;

import java.text.SimpleDateFormat;
import java.util.ArrayDeque;
import java.util.ArrayList;
import java.util.Arrays;
import java.util.Date;
import java.util.Deque;
import java.util.List;
import java.util.logging.Logger;
import org.geotools.data.Query;
import org.geotools.filter.FilterAttributeExtractor;
import org.geotools.geojson.geom.GeometryJSON;
import org.geotools.geometry.jts.ReferencedEnvelope;
import org.geotools.util.logging.Logging;
import org.locationtech.jts.geom.Envelope;
import org.locationtech.jts.geom.Geometry;
import org.opengis.feature.simple.SimpleFeatureType;
import org.opengis.filter.And;
import org.opengis.filter.BinaryComparisonOperator;
import org.opengis.filter.ExcludeFilter;
import org.opengis.filter.Filter;
import org.opengis.filter.FilterVisitor;
import org.opengis.filter.Id;
import org.opengis.filter.IncludeFilter;
import org.opengis.filter.Not;
import org.opengis.filter.Or;
import org.opengis.filter.PropertyIsBetween;
import org.opengis.filter.PropertyIsEqualTo;
import org.opengis.filter.PropertyIsGreaterThan;
import org.opengis.filter.PropertyIsGreaterThanOrEqualTo;
import org.opengis.filter.PropertyIsLessThan;
import org.opengis.filter.PropertyIsLessThanOrEqualTo;
import org.opengis.filter.PropertyIsLike;
import org.opengis.filter.PropertyIsNil;
import org.opengis.filter.PropertyIsNotEqualTo;
import org.opengis.filter.PropertyIsNull;
import org.opengis.filter.expression.Expression;
import org.opengis.filter.spatial.BBOX;
import org.opengis.filter.spatial.Beyond;
import org.opengis.filter.spatial.BinarySpatialOperator;
import org.opengis.filter.spatial.Contains;
import org.opengis.filter.spatial.Crosses;
import org.opengis.filter.spatial.DWithin;
import org.opengis.filter.spatial.Disjoint;
import org.opengis.filter.spatial.Equals;
import org.opengis.filter.spatial.Intersects;
import org.opengis.filter.spatial.Overlaps;
import org.opengis.filter.spatial.Touches;
import org.opengis.filter.spatial.Within;
import org.opengis.filter.temporal.After;
import org.opengis.filter.temporal.AnyInteracts;
import org.opengis.filter.temporal.Before;
import org.opengis.filter.temporal.Begins;
import org.opengis.filter.temporal.BegunBy;
import org.opengis.filter.temporal.During;
import org.opengis.filter.temporal.EndedBy;
import org.opengis.filter.temporal.Ends;
import org.opengis.filter.temporal.Meets;
import org.opengis.filter.temporal.MetBy;
import org.opengis.filter.temporal.OverlappedBy;
import org.opengis.filter.temporal.TContains;
import org.opengis.filter.temporal.TEquals;
import org.opengis.filter.temporal.TOverlaps;
import org.opengis.referencing.crs.CoordinateReferenceSystem;

/**
 * Parse a geotools Query object and construct TableReadOptions that can be passed to
 * ReadSession.Builder.setReadOptions().
 *
 * @author traviswebb
 */
@SuppressWarnings("deprecation")
public class BigqueryFilterVisitor implements FilterVisitor {

    private static final Logger LOGGER = Logging.getLogger(BigqueryFilterVisitor.class);

    private final Query query;

    private Deque<String> clauseFragments;
    // private List<ReferencedEnvelope> intersectionEnvelopes;
    private SimpleFeatureType schema;
    private String geomColumn;
    private final String geomColumnOriginal;
    private CoordinateReferenceSystem crs;
    // private ReferencedEnvelope combinedEnvelope;
    private int simplifyTolerance;
    private BigqueryPregenerateOptions pregen;

    public BigqueryFilterVisitor(
            Query query,
            SimpleFeatureType schema,
            CoordinateReferenceSystem crs,
            BigqueryPregenerateOptions pregen) {
        this.query = query;
        this.schema = schema;
        this.clauseFragments = new ArrayDeque<String>();
        this.geomColumnOriginal = schema.getGeometryDescriptor().getLocalName();
        this.geomColumn = geomColumnOriginal;
        this.crs = crs;
        this.pregen = pregen;
        this.simplifyTolerance = 0;

        // run parser
        query.getFilter().accept(this, null);
    }

    public String getWhereClause() {
        if (clauseFragments.isEmpty()) {
            return "TRUE";
        }

        return String.join(" ", clauseFragments);
    }

    public String getSelectClause(Boolean simplify) {
        List<String> selectColumns = new ArrayList<String>();
        if (!query.retrieveAllProperties()) {
            selectColumns.addAll(Arrays.asList(query.getPropertyNames()));
            selectColumns.remove(geomColumnOriginal);
        } else {
            selectColumns.add(String.format("* except (%s)", geomColumnOriginal));
        }

        selectColumns.add(
                String.format("ST_ASGEOJSON(%s) as %s", this.geomColumn, this.geomColumnOriginal));

        return String.join(", ", selectColumns);
    }

    /**
     * Return a tolerance of 1, 10, or 100 meters depending on envelope size
     *
     * @param envelope
     * @return tolerance
     */
    protected Integer getSimplifyTolerance(ReferencedEnvelope envelope) {
        double centerLat = Math.abs(envelope.getMedian(1) / 2d);
        double envelopeWidth = envelope.getWidth();
        double metersPerDegree = (40075000 * Math.cos(centerLat)) / 360d;
        double metersPerPixel = Math.abs((metersPerDegree * envelopeWidth) / 1024d);

        return (int) Math.min(1000, Math.pow(10.0, Math.floor(Math.log10(metersPerPixel))));
    }

    private String extractSingleAttribute(Filter filter) {
        FilterAttributeExtractor extractor = new FilterAttributeExtractor(schema);
        filter.accept(extractor, null);
        String[] attrs = extractor.getAttributeNames();

        if (attrs.length == 0) return null;
        else return attrs[0];
    }

    private String getGeogFromGeojsonSQL(Geometry geom) {
        String geomJson = new GeometryJSON().toString(geom);
        return String.format("ST_GEOGFROMGEOJSON('%s', make_valid => true)", geomJson);
    }

    private String resolveValue(Object value) {
        if (value instanceof Geometry) {
            return getGeogFromGeojsonSQL((Geometry) value);
        } else if (value instanceof String) {
            return "'" + value + "'";
        } else if (value instanceof Integer) {
            return Integer.toString((Integer) value);
        } else if (value instanceof Float) {
            return Float.toString((Float) value);
        } else if (value instanceof Double) {
            return Double.toString((Double) value);
        } else if (value instanceof Date) {
            return "'" + new SimpleDateFormat("yyyy-MM-dd").format(value) + "'";

        } else {
            return (String) value;
        }
    }

    /**
     * Figures out filter arg types and positions, and return a PAIR of Strings that are formatted
     * and ready to be inserted into a clause template.
     *
     * @param filter
     * @param e1
     * @param e2
     * @return
     */
    private String[] getArgsFromBinaryFilter(Filter filter) {
        Object o1 = null;
        Object o2 = null;

        if (filter instanceof BinarySpatialOperator) {
            o1 = ((BinarySpatialOperator) filter).getExpression1().evaluate(null);
            o2 = ((BinarySpatialOperator) filter).getExpression2().evaluate(null);
        } else if (filter instanceof BinaryComparisonOperator) {
            o1 = ((BinaryComparisonOperator) filter).getExpression1().evaluate(null);
            o2 = ((BinaryComparisonOperator) filter).getExpression2().evaluate(null);
        }

        FilterAttributeExtractor extractor = new FilterAttributeExtractor(schema);
        filter.accept(extractor, null);
        String[] props = extractor.getAttributeNames();

        if (props.length == 2) {
            return props;
        }
        if (o1 != null && o2 != null) {
            return new String[] {resolveValue(o1), resolveValue(o2)};
        }

        if (o1 != null) {
            return new String[] {resolveValue(o1), props[0]};
        } else if (o2 != null) {
            return new String[] {props[0], resolveValue(o2)};
        } else {
            // should be impossible?
            return null;
        }
    }

    // SPATIAL FILTERS

    @Override
    public Object visit(BBOX filter, Object extraData) {
        Envelope envelope = filter.getExpression2().evaluate(null, Envelope.class);
        String geomAttr = extractSingleAttribute(filter);

        Double[] box = BigqueryUtil.gtEnvelopeToExtent(envelope);
        ReferencedEnvelope refEnvelope =
                new ReferencedEnvelope(box[0], box[2], box[1], box[3], crs);

        this.simplifyTolerance = getSimplifyTolerance(refEnvelope);

        if (pregen != null
                && pregen != BigqueryPregenerateOptions.MV_NONE
                && this.simplifyTolerance > 0
                && geomAttr == this.geomColumnOriginal
        /*&& !query.retrieveAllProperties() */ ) {
            geomAttr = String.format("ST_SIMPLIFY(%s, %s)", geomColumnOriginal, simplifyTolerance);
            this.geomColumn = geomAttr;
        }

        String clause =
                String.format("ST_INTERSECTSBOX(" + geomAttr + ", %f, %f, %f, %f)", (Object[]) box);

        clauseFragments.add(clause);

        return null;
    }

    @Override
    public Object visit(Intersects filter, Object extraData) {
        String[] args = getArgsFromBinaryFilter(filter);
        String clause = String.format("ST_INTERSECTS(%s, %s)", args[0], args[1]);

        clauseFragments.add(clause);

        return null;
    }

    @Override
    public Object visit(DWithin filter, Object extraData) {
        String[] args = getArgsFromBinaryFilter(filter);
        double distance = filter.getDistance();

        String clause = String.format("ST_DWITHIN(%s, %s, %f)", args[0], args[1], distance);

        clauseFragments.add(clause);

        return null;
    }

    @Override
    public Object visit(Contains filter, Object extraData) {
        String[] args = getArgsFromBinaryFilter(filter);
        String clause = String.format("ST_CONTAINS(%s, %s)", args[0], args[1]);

        clauseFragments.add(clause);

        return null;
    }

    @Override
    public Object visit(Disjoint filter, Object extraData) {
        String[] args = getArgsFromBinaryFilter(filter);
        String clause = String.format("ST_DISJOINT(%s, %s)", args[0], args[1]);

        clauseFragments.add(clause);

        return null;
    }

    @Override
    public Object visit(Touches filter, Object extraData) {
        String[] args = getArgsFromBinaryFilter(filter);
        String clause = String.format("ST_TOUCHES(%s, %s)", args[0], args[1]);

        clauseFragments.add(clause);

        return null;
    }

    @Override
    public Object visit(Equals filter, Object extraData) {
        String[] args = getArgsFromBinaryFilter(filter);
        String clause = String.format("ST_EQUALS(%s, %s)", args[0], args[1]);

        clauseFragments.add(clause);

        return null;
    }

    @Override
    public Object visit(Within filter, Object extraData) {
        String[] args = getArgsFromBinaryFilter(filter);
        String clause = String.format("ST_WITHIN(%s, %s)", args[0], args[1]);

        clauseFragments.add(clause);

        return null;
    }

    // NON-SPATIAL COMPARISON FILTERS

    @Override
    public Object visit(PropertyIsEqualTo filter, Object extraData) {
        String[] args = getArgsFromBinaryFilter(filter);
        String clause = String.format("%s = %s", args[0], args[1]);

        clauseFragments.add(clause);

        return null;
    }

    @Override
    public Object visit(PropertyIsNotEqualTo filter, Object extraData) {
        String[] args = getArgsFromBinaryFilter(filter);
        String clause = String.format("%s != %s", args[0], args[1]);

        clauseFragments.add(clause);

        return null;
    }

    @Override
    public Object visit(PropertyIsNull filter, Object extraData) {
        FilterAttributeExtractor extractor = new FilterAttributeExtractor(schema);
        filter.accept(extractor, null);
        String[] props = extractor.getAttributeNames();

        String clause = String.format("%s IS NULL", props[0]);

        clauseFragments.add(clause);

        return null;
    }

    @Override
    public Object visit(PropertyIsGreaterThan filter, Object extraData) {
        String[] args = getArgsFromBinaryFilter(filter);
        String clause = String.format("%s > %s", args[0], args[1]);

        clauseFragments.add(clause);

        return null;
    }

    @Override
    public Object visit(PropertyIsLessThan filter, Object extraData) {
        String[] args = getArgsFromBinaryFilter(filter);
        String clause = String.format("%s < %s", args[0], args[1]);

        clauseFragments.add(clause);

        return null;
    }

    @Override
    public Object visit(PropertyIsGreaterThanOrEqualTo filter, Object extraData) {
        String[] args = getArgsFromBinaryFilter(filter);
        String clause = String.format("%s >= %s", args[0], args[1]);

        clauseFragments.add(clause);

        return null;
    }

    @Override
    public Object visit(PropertyIsLessThanOrEqualTo filter, Object extraData) {
        String[] args = getArgsFromBinaryFilter(filter);
        String clause = String.format("%s <= %s", args[0], args[1]);

        clauseFragments.add(clause);

        return null;
    }

    @Override
    public Object visit(PropertyIsLike filter, Object extraData) {
        FilterAttributeExtractor extractor = new FilterAttributeExtractor(schema);
        filter.accept(extractor, null);
        String[] props = extractor.getAttributeNames();
        String clause = String.format("%s LIKE '%s'", props[0], filter.getLiteral());

        clauseFragments.add(clause);

        return null;
    }

    // BOOLEAN OPERATORS

    @Override
    public Object visit(Or filter, Object extraData) {
        List<Filter> children = filter.getChildren();
        if (children != null) {
            for (Filter child : children) {
                child.accept(this, null);
                clauseFragments.add("OR");
            }
            clauseFragments.removeLast();
        }
        return null;
    }

    @Override
    public Object visit(And filter, Object extraData) {
        List<Filter> children = filter.getChildren();
        if (children != null) {
            for (Filter child : children) {
                child.accept(this, null);
                clauseFragments.add("AND");
            }
            clauseFragments.removeLast();
        }
        return null;
    }

    @Override
    public Object visit(Not filter, Object extraData) {
        clauseFragments.add("NOT (");
        filter.getFilter().accept(this, extraData);
        clauseFragments.add(")");

        return null;
    }

    @Override
    public Object visit(PropertyIsBetween filter, Object extraData) {
        clauseFragments.add("BETWEEN ");
        Expression startDate = filter.getLowerBoundary();
        Expression endDate = filter.getUpperBoundary();

        if(startDate !=null && endDate != null) {
            clauseFragments.add(startDate.toString());
            clauseFragments.add(" AND ");
            clauseFragments.add(endDate.toString());
        }
        return null;
    }

    // UNSUPPORTED

    @Override
    public Object visitNullFilter(Object extraData) {
        throw new UnsupportedOperationException();
    }

    @Override
    public Object visit(Beyond filter, Object extraData) {
        throw new UnsupportedOperationException();
    }

    @Override
    public Object visit(Crosses filter, Object extraData) {
        throw new UnsupportedOperationException();
    }

    @Override
    public Object visit(Overlaps filter, Object extraData) {
        throw new UnsupportedOperationException();
    }

    @Override
    public Object visit(PropertyIsNil filter, Object extraData) {
        throw new UnsupportedOperationException();
    }

    @Override
    public Object visit(After after, Object extraData) {
        throw new UnsupportedOperationException();
    }

    @Override
    public Object visit(AnyInteracts anyInteracts, Object extraData) {
        throw new UnsupportedOperationException();
    }

    @Override
    public Object visit(Before before, Object extraData) {
        throw new UnsupportedOperationException();
    }

    @Override
    public Object visit(Begins begins, Object extraData) {
        throw new UnsupportedOperationException();
    }

    @Override
    public Object visit(BegunBy begunBy, Object extraData) {
        throw new UnsupportedOperationException();
    }

    @Override
    public Object visit(During during, Object extraData) {
        throw new UnsupportedOperationException();
    }

    @Override
    public Object visit(EndedBy endedBy, Object extraData) {
        throw new UnsupportedOperationException();
    }

    @Override
    public Object visit(Ends ends, Object extraData) {
        throw new UnsupportedOperationException();
    }

    @Override
    public Object visit(Meets meets, Object extraData) {
        throw new UnsupportedOperationException();
    }

    @Override
    public Object visit(MetBy metBy, Object extraData) {
        throw new UnsupportedOperationException();
    }

    @Override
    public Object visit(OverlappedBy overlappedBy, Object extraData) {
        throw new UnsupportedOperationException();
    }

    @Override
    public Object visit(TContains contains, Object extraData) {
        throw new UnsupportedOperationException();
    }

    @Override
    public Object visit(TEquals equals, Object extraData) {
        throw new UnsupportedOperationException();
    }

    @Override
    public Object visit(TOverlaps contains, Object extraData) {
        throw new UnsupportedOperationException();
    }

<<<<<<< HEAD
=======
    @Override
    public Object visit(PropertyIsBetween filter, Object extraData) {
        clauseFragments.add("BETWEEN ");
        Expression startDate = filter.getLowerBoundary();
        Expression endDate = filter.getUpperBoundary();

        if(startDate !=null && endDate != null) {
            clauseFragments.add(startDate.toString());
            clauseFragments.add(" AND ");
            clauseFragments.add(endDate.toString());
        }
        return null;
    }

>>>>>>> f4248420
    // HANDLED ELSEWHERE

    @Override
    public Object visit(ExcludeFilter filter, Object extraData) {
        // TODO Auto-generated method stub
        return null;
    }

    @Override
    public Object visit(IncludeFilter filter, Object extraData) {
        // TODO Auto-generated method stub
        return null;
    }

    @Override
    public Object visit(Id filter, Object extraData) {
        // TODO Auto-generated method stub
        return null;
    }
}<|MERGE_RESOLUTION|>--- conflicted
+++ resolved
@@ -570,24 +570,7 @@
     public Object visit(TOverlaps contains, Object extraData) {
         throw new UnsupportedOperationException();
     }
-
-<<<<<<< HEAD
-=======
-    @Override
-    public Object visit(PropertyIsBetween filter, Object extraData) {
-        clauseFragments.add("BETWEEN ");
-        Expression startDate = filter.getLowerBoundary();
-        Expression endDate = filter.getUpperBoundary();
-
-        if(startDate !=null && endDate != null) {
-            clauseFragments.add(startDate.toString());
-            clauseFragments.add(" AND ");
-            clauseFragments.add(endDate.toString());
-        }
-        return null;
-    }
-
->>>>>>> f4248420
+  
     // HANDLED ELSEWHERE
 
     @Override
